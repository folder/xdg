'use strict';

const os = require('os');
const path = require('path');
const join = path.join;
const expand = require('./lib/expand');
const { homedir, load, resolve, split } = require('./lib/utils');

/**
 * Get the XDG Base Directory paths for Linux, or equivalent paths for Windows or MaxOS.
 * @name xdg
 * @param {Object} `options`
 * @return {Object} Returns an object of paths for the current platform.
 * @api public
 */

const xdg = (options = {}) => {
<<<<<<< HEAD
  const { platform = process.platform } = options;
  const key = platform || (isWindows ? 'win32' : 'linux');
  const fn = xdg[key];
=======
  const platform = options.platform || process.platform;
  const fn = xdg[platform];
>>>>>>> a353c7d7

  if (typeof fn !== 'function') {
    throw new Error(`Platform "${key}" is not supported`);
  }

  return fn(options);
};

/**
 * Get XDG equivalent paths for MacOS. Used by the main export when `process.platform`
 * is `darwin`. Aliased as `xdg.macos()`.
 *
 * ```js
 * const dirs = xdg.darwin();
 * // or
 * const dirs = xdg.macos();
 * ```
 * @param {Object} `options`
 * @return {Object} Returns an object of paths.
 * @api public
 */

xdg.darwin = (options = {}) => {
  const env = options.env || process.env;
  const subdir = options.subdir || '';
  const resolve = options.resolve || xdg.resolve;

  const lib = () => join(home, 'Library');
  const app = () => join(lib(), 'Application Support');
  const caches = () => join(lib(), 'Caches');

  const temp = options.tempdir || os.tmpdir();
  const home = options.homedir || homedir('darwin');
  const data = resolve(env.XDG_DATA_HOME || app(), subdir);
  const config = resolve(env.XDG_CONFIG_HOME || app(), subdir);
  const state = resolve(env.XDG_STATE_HOME || app(), subdir);
  const cch = resolve(env.XDG_CACHE_HOME || caches(), subdir);
  const etc = '/etc/xdg';

  const dirs = {
    cache: cch,
    state,
    config,
    config_dirs: [config, ...split(env.XDG_CONFIG_DIRS || etc)],
    data,
    data_dirs: [data, ...split(env.XDG_DATA_DIRS || '/usr/local/share/:/usr/share/')],
    runtime: resolve(env.XDG_RUNTIME_DIR || temp, subdir),
    logs: join(cch, 'logs')
  };

  if (options.expanded === true) {
    return expand(dirs, options);
  }

  return dirs;
};

/**
 * Get XDG equivalent paths for Linux. Used by the main export when `process.platform`
 * is `linux`.
 *
 * ```js
 * const dirs = xdg.linux();
 * ```
 * @return {Object} Returns an object of paths.
 * @return {Object} Returns an object of paths.
 * @api public
 */

xdg.linux = (options = {}) => {
  const env = options.env || process.env;
  const subdir = options.subdir || '';
  const resolve = options.resolve || xdg.resolve;

  const cache = () => join(home, '.cache');
  const config = () => join(home, '.config');
  const share = () => join(home, '.local', 'share');
  const state = () => join(home, '.local', 'state');

  const temp = options.tempdir || os.tmpdir();
  const home = options.homedir || homedir('linux');
  const data = resolve(env.XDG_DATA_HOME || share(), subdir);
  const stte = resolve(env.XDG_STATE_HOME || state(), subdir);
  const cfg = resolve(env.XDG_CONFIG_HOME || config(), subdir);
  const cch = resolve(env.XDG_CACHE_HOME || cache(), subdir);
  const etc = '/etc/xdg';

  const dirs = {
    cache: cch,
    state: stte,
    config: cfg,
    config_dirs: [cfg, ...split(env.XDG_CONFIG_DIRS || etc)],
    data,
    data_dirs: [data, ...split(env.XDG_DATA_DIRS || '/usr/local/share/:/usr/share/')],
    runtime: resolve(env.XDG_RUNTIME_DIR || temp, subdir),
    logs: join(cch, 'logs')
  };

  if (options.expanded === true) {
    return expand(dirs, options);
  }

  return dirs;
};

/**
 * Get XDG equivalent paths for MacOS. Used by the main export when `process.platform`
 * is `win32`. Aliased as `xdg.windows()`.
 *
 * ```js
 * const dirs = xdg.win32();
 * // or
 * const dirs = xdg.windows();
 * ```
 * @param {Object} `options`
 * @return {Object} Returns an object of paths.
 * @api public
 */

xdg.win32 = (options = {}) => {
  const env = options.env || process.env;
  const temp = options.tempdir || os.tmpdir();
  const home = options.homedir || homedir('win32');
  const subdir = options.subdir || '';
  const resolve = options.resolve || xdg.resolve;

  const {
    APPDATA = join(home, 'AppData', 'Roaming'),
    LOCALAPPDATA = join(home, 'AppData', 'Local'),

    // XDG Base Dir variables
    XDG_CACHE_HOME,
    XDG_CONFIG_DIRS,
    XDG_DATA_DIRS,
    XDG_RUNTIME_DIR
  } = env;

  const local = options.roaming === true ? APPDATA : LOCALAPPDATA;
  const data = resolve(env.XDG_DATA_HOME || local, subdir, 'Data');
  const appdata = env.XDG_CONFIG_HOME || APPDATA;
  const cache = resolve(XDG_CACHE_HOME || local, subdir, 'Cache');
  const config = resolve(appdata, subdir, 'Config');
  const state = resolve(env.XDG_STATE_HOME || local);

  const dirs = {
    cache,
    state,
    config,
    config_dirs: [config, ...split(XDG_CONFIG_DIRS)],
    data,
    data_dirs: [data, ...split(XDG_DATA_DIRS)],
    runtime: resolve(XDG_RUNTIME_DIR || temp, subdir),
    logs: join(cache, 'logs')
  };

  if (options.expanded === true) {
    return expand(dirs, options);
  }

  return dirs;
};

/**
 * Convenience methods
 */

xdg.load = load;
xdg.resolve = resolve;
xdg.windows = xdg.win32;
xdg.macos = xdg.darwin;

/**
 * Expose "user dirs"
 */

xdg.userdirs = require('./lib/userdirs');

/**
 * Expose "xdg"
 */

module.exports = xdg;<|MERGE_RESOLUTION|>--- conflicted
+++ resolved
@@ -15,17 +15,11 @@
  */
 
 const xdg = (options = {}) => {
-<<<<<<< HEAD
-  const { platform = process.platform } = options;
-  const key = platform || (isWindows ? 'win32' : 'linux');
-  const fn = xdg[key];
-=======
   const platform = options.platform || process.platform;
   const fn = xdg[platform];
->>>>>>> a353c7d7
 
   if (typeof fn !== 'function') {
-    throw new Error(`Platform "${key}" is not supported`);
+    throw new Error(`Platform "${platform}" is not supported`);
   }
 
   return fn(options);
